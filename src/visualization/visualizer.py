import pandas as pd
import numpy as np
from typing import Dict, List, Optional, Union, Any, Tuple
import plotly.graph_objects as go
import plotly.express as px
from dash import dcc, html
import logging
from src.core.config import config, VISUALIZATION_CONFIG as VIZ_CFG

logger = logging.getLogger(__name__)

# Importuj funkcje pomocnicze do tworzenia wykresów
try:
    from .chart_utils import (
        create_empty_chart,
        create_styled_chart,
        create_trade_histogram_figure,
        create_allocation_chart,
        _create_base_layout # Importuj funkcję do tworzenia podstawowego layoutu
    )
except ImportError as e:
    logger.error(f"Failed to import chart utilities in Visualizer: {e}")
    # Definiuj puste funkcje jako fallback, aby uniknąć błędów atrybutów
    def create_empty_chart(*args, **kwargs): return html.Div("Chart Utils Error")
    def create_styled_chart(*args, **kwargs): return html.Div("Chart Utils Error")
    def create_trade_histogram_figure(*args, **kwargs): return html.Div("Chart Utils Error")
    def create_allocation_chart(*args, **kwargs): return html.Div("Chart Utils Error")
    def _create_base_layout(*args, **kwargs): return {}


class BacktestVisualizer:
    """
    Class responsible for generating Dash components (graphs and tables)
    for visualizing backtest results. Uses utility functions from chart_utils.
    """

    def __init__(self):
        """Initializes the visualizer."""
        # Inicjalizacja może zawierać np. ustawienia domyślne, jeśli są potrzebne
        logger.info("BacktestVisualizer initialized.")
        
        # Import visualization config for consistent colors/styles
        try:
            self.viz_cfg = VIZ_CFG
        except ImportError:
            logger.warning("Could not import VISUALIZATION_CONFIG. Using fallback colors.")
            # Basic fallback settings for colors
            self.viz_cfg = {
                "colors": {
                    "portfolio": "#17B897", "benchmark": "#FF6B6B", "profit": "#28a745",
                    "loss": "#dc3545", "primary": "#0d6efd", "secondary": "#6c757d",
                    "background": "#131722", "card_background": "#1e222d",
                    "grid_color": "#2a2e39", "text_color": "#dee2e6", "text_muted": "#6c757d"
                }
            }


    def create_equity_curve_component(self,
                                      portfolio_values: Optional[pd.Series],
                                      benchmark_values: Optional[pd.Series] = None,
                                      title: str = "Portfolio Performance",
                                      height: int = 400) -> dcc.Graph:
        """
        Creates a Dash Graph component for the equity curve.

        Args:
            portfolio_values (Optional[pd.Series]): Time series of portfolio values.
            benchmark_values (Optional[pd.Series]): Time series of benchmark values (aligned).
            title (str): Chart title.
            height (int): Chart height.

        Returns:
            dcc.Graph: Dash component containing the equity curve chart or an empty chart.
        """
        figure_data = {}
        if portfolio_values is not None and not portfolio_values.empty:
            figure_data['Portfolio'] = portfolio_values
        if benchmark_values is not None and not benchmark_values.empty:
            # Upewnij się, że benchmark ma nazwę dla legendy
            benchmark_values.name = benchmark_values.name or "Benchmark"
            figure_data[benchmark_values.name] = benchmark_values

        # Użyj funkcji z chart_utils do stworzenia wykresu
        # Ta funkcja zwraca dcc.Graph
        return create_styled_chart(
            figure_data=figure_data,
            layout_title=title,
            yaxis_title="Portfolio Value",
            yaxis_format="$", # Formatowanie osi Y jako waluta
            height=height
        )


    def create_trade_distribution_component(self,
                                            trades: Optional[List[Dict]],
                                            height: int = 250) -> Union[dcc.Graph, html.Div]:
        """
        Creates a Dash component for the trade P&L distribution histogram.

        Args:
            trades (Optional[List[Dict]]): List of completed trade dictionaries.
            height (int): Chart height.

        Returns:
            Union[dcc.Graph, html.Div]: Dash component with the histogram or a message.
        """
        if not trades:
            return create_empty_chart("Trade P/L Distribution - No Trades", height=height)

        # Użyj funkcji z chart_utils, która zwraca go.Figure lub html.Div
        fig_or_div = create_trade_histogram_figure(trades, {}) # Drugi argument (stats) nie jest używany w tej wersji

        if isinstance(fig_or_div, go.Figure):
            # Ustaw wysokość figury przed opakowaniem w dcc.Graph
            fig_or_div.update_layout(height=height)
            return dcc.Graph(figure=fig_or_div, config={'displayModeBar': False})
        elif isinstance(fig_or_div, html.Div):
            # Zwróć komunikat błędu/ostrzeżenia z chart_utils
            return fig_or_div
        else:
            logger.error("create_trade_histogram_figure returned unexpected type.")
            return create_empty_chart("Error Generating Histogram", height=height)


    def create_allocation_component(self,
                                    results: Optional[Dict],
                                    height: int = 300) -> Union[dcc.Graph, html.Div]:
        """
        Creates a Dash component for the portfolio allocation chart.

        Args:
            results (Optional[Dict]): Dictionary containing backtest results,
                                      expected to have 'Portfolio_Value' and 'trades'.
            height (int): Chart height.

        Returns:
            Union[dcc.Graph, html.Div]: Dash component with the allocation chart or a message.
        """
        if not results:
            return create_empty_chart("Portfolio Allocation - No Results", height=height)

        # Użyj funkcji z chart_utils, która zwraca dcc.Graph lub html.Div
        # Ta funkcja już opakowuje w dcc.Graph, jeśli się uda
        allocation_component = create_allocation_chart(results)

        # Możemy dostosować wysokość, jeśli komponent to dcc.Graph
        if isinstance(allocation_component, dcc.Graph):
             allocation_component.figure.update_layout(height=height)
             return allocation_component
        elif isinstance(allocation_component, html.Div):
             # Zwróć komunikat
             return allocation_component
        else:
             logger.error("create_allocation_chart returned unexpected type.")
             return create_empty_chart("Error Generating Allocation Chart", height=height)


    def create_equity_curve_figure(self, 
                                  portfolio_values: pd.Series, 
                                  benchmark_values: Optional[pd.Series] = None,
                                  chart_type: str = "value",
                                  initial_capital: float = 100000) -> go.Figure:
        """
        Create a portfolio performance chart figure.
        
        Args:
            portfolio_values: Time series of portfolio values
            benchmark_values: Optional benchmark series
            chart_type: Type of chart to create ('value', 'returns', or 'drawdown')
            initial_capital: Initial portfolio capital
            
        Returns:
            go.Figure: Plotly figure object
        """
        # Check if we have data
        if portfolio_values is None or portfolio_values.empty:
            fig = go.Figure()
            fig.update_layout(
                title="No Portfolio Data Available",
                annotations=[{
                    "text": "No portfolio data available",
                    "xref": "paper",
                    "yref": "paper",
                    "x": 0.5,
                    "y": 0.5,
                    "showarrow": False,
                    "font": {"size": 18, "color": self.viz_cfg["colors"]["text_muted"]}
                }]
            )
            return fig

        if chart_type == "value":
            # --- CORRECTED: Create Value chart figure directly --- 
            fig = go.Figure()
            fig.add_trace(go.Scatter(
                x=portfolio_values.index, 
                y=portfolio_values.values,
                mode='lines',
                name='Portfolio',
                line=dict(color=self.viz_cfg["colors"]["portfolio"], width=2)
            ))
            
            benchmark_name = f"Benchmark ({config.BENCHMARK_TICKER})" if config.BENCHMARK_TICKER else "Benchmark"
            if benchmark_values is not None and not benchmark_values.empty:
                fig.add_trace(go.Scatter(
                    x=benchmark_values.index, 
                    y=benchmark_values.values,
                    mode='lines',
                    name=benchmark_name,
                    line=dict(color=self.viz_cfg["colors"]["benchmark"], width=2)
                ))
            
            # Use _create_base_layout for consistent title and styling
            layout = _create_base_layout(
                title="Portfolio Value", # Set title here
                height=400,
                xaxis_title="Date",
                yaxis=dict(
                    title="Portfolio Value ($)", 
                    tickprefix="$",
                    tickformat=",.0f" # Corrected format without space
                )
            )
            fig.update_layout(layout)
            return fig
            
        elif chart_type == "returns":
            # Calculate returns series
            returns = portfolio_values.pct_change().fillna(0) * 100
            cumulative_returns = (1 + returns / 100).cumprod() * 100 - 100
            
            benchmark_cum_returns = None
            if benchmark_values is not None and not benchmark_values.empty:
                bench_returns = benchmark_values.pct_change().fillna(0) * 100
                benchmark_cum_returns = (1 + bench_returns / 100).cumprod() * 100 - 100
            
            # Create figure
            fig = go.Figure()
            fig.add_trace(go.Scatter(
                x=cumulative_returns.index, 
                y=cumulative_returns.values,
                mode='lines',
                name='Portfolio',
                line=dict(color=self.viz_cfg["colors"]["portfolio"], width=2)
            ))
            
            benchmark_name = f"Benchmark ({config.BENCHMARK_TICKER})" if config.BENCHMARK_TICKER else "Benchmark"
            if benchmark_cum_returns is not None:
                fig.add_trace(go.Scatter(
                    x=benchmark_cum_returns.index, 
                    y=benchmark_cum_returns.values,
                    mode='lines',
                    name=benchmark_name, # Use dynamic name
                    line=dict(color=self.viz_cfg["colors"]["benchmark"], width=2)
                ))
            
            # Use _create_base_layout for consistent title and styling
            layout = _create_base_layout(
                title="Cumulative Returns", # Set title here
                height=400,
                xaxis_title="Date",
                yaxis=dict(
                    title="Return (%)", 
                    ticksuffix="%"
                )
            )
            fig.update_layout(layout)
            return fig
            
        elif chart_type == "drawdown":
            # Calculate drawdowns
            rolling_max = portfolio_values.cummax()
            drawdowns = -((portfolio_values - rolling_max) / rolling_max) * 100

            benchmark_drawdowns = None
            if benchmark_values is not None and not benchmark_values.empty:
                bench_rolling_max = benchmark_values.cummax()
                benchmark_drawdowns = -((benchmark_values - bench_rolling_max) / bench_rolling_max) * 100

            # Create figure
            fig = go.Figure()
            # Use portfolio color instead of loss color for portfolio drawdown
            portfolio_color_hex = self.viz_cfg["colors"]["portfolio"]
            portfolio_color_rgb = f'rgba({int(portfolio_color_hex[1:3], 16)}, {int(portfolio_color_hex[3:5], 16)}, {int(portfolio_color_hex[5:7], 16)}, 0.3)'
            fig.add_trace(go.Scatter(
                x=drawdowns.index,
                y=drawdowns.values,
                mode='lines',
                name='Portfolio',
                line=dict(color=portfolio_color_hex, width=2), # Use portfolio color
                fill='tozeroy',
                fillcolor=portfolio_color_rgb # Use portfolio color with alpha
            ))

            benchmark_name = f"Benchmark ({config.BENCHMARK_TICKER})" if config.BENCHMARK_TICKER else "Benchmark"
            if benchmark_drawdowns is not None:
                # Add fill color for benchmark
                benchmark_color_hex = self.viz_cfg["colors"]["benchmark"]
                benchmark_color_rgb = f'rgba({int(benchmark_color_hex[1:3], 16)}, {int(benchmark_color_hex[3:5], 16)}, {int(benchmark_color_hex[5:7], 16)}, 0.3)'
                fig.add_trace(go.Scatter(
                    x=benchmark_drawdowns.index,
                    y=benchmark_drawdowns.values,
                    mode='lines',
                    name=benchmark_name, # Use dynamic name
                    line=dict(color=self.viz_cfg["colors"]["benchmark"], width=2),
                    fill='tozeroy', # Add fill
                    fillcolor=benchmark_color_rgb # Add fill color
                ))

            # Use _create_base_layout for consistent title and styling
            # Remove title from the chart itself, it's already in the card header
            layout = _create_base_layout(
                title="", # Remove title here
                height=300, # Keep drawdown height slightly smaller as per previous change
                xaxis_title="Date",
                yaxis=dict(
                    title="Drawdown (%)",
                    ticksuffix="%",
                    autorange="reversed"  # Invert y-axis for better visualization
                )
            )
            fig.update_layout(layout)
            return fig
            
        else:
            # Default to value chart
            logger.warning(f"Unknown chart type: {chart_type}. Using value chart.")
            # Pass benchmark_values correctly to the recursive call
            return self.create_equity_curve_figure(portfolio_values, benchmark_values, chart_type="value")

    
    def create_monthly_returns_heatmap(self, portfolio_values: pd.Series) -> go.Figure:
        """
        Create a monthly returns heatmap.
        
        Args:
            portfolio_values: Time series of portfolio values
            
        Returns:
            go.Figure: Plotly figure object
        """
        if portfolio_values is None or portfolio_values.empty:
            fig = go.Figure()
            fig.update_layout(
                title="No Data Available for Monthly Returns",
                annotations=[{
                    "text": "No portfolio data available",
                    "xref": "paper",
                    "yref": "paper",
                    "x": 0.5,
                    "y": 0.5,
                    "showarrow": False,
                    "font": {"size": 18, "color": self.viz_cfg["colors"]["text_muted"]}
                }]
            )
            return fig
            
        # Calculate monthly returns
        try:
            # Make sure we have DatetimeIndex
            if not isinstance(portfolio_values.index, pd.DatetimeIndex):
                portfolio_values = portfolio_values.copy()
                portfolio_values.index = pd.to_datetime(portfolio_values.index)
                
            # Calculate daily returns
            daily_returns = portfolio_values.pct_change().fillna(0)
            
            # Resample to month end and calculate monthly returns
<<<<<<< HEAD
            # Use 'ME' for pandas >=1.1 but fall back to 'M' for older versions
            try:
                monthly_returns = (1 + daily_returns).resample('ME').prod() - 1
            except ValueError:
                logger.warning("'ME' offset unsupported - falling back to 'M'")
                monthly_returns = (1 + daily_returns).resample('M').prod() - 1
=======
            # Use 'ME' which is supported in pandas>=1.1 and avoids a
            # FutureWarning when using newer pandas versions
            monthly_returns = (1 + daily_returns).resample('ME').prod() - 1
>>>>>>> b3bdec8e
            
            # Create dataframe with year and month
            returns_df = pd.DataFrame({
                'Year': monthly_returns.index.year,
                'Month': monthly_returns.index.month,
                'Return': monthly_returns.values * 100  # Convert to percentage
            })
            
            # Pivot for heatmap format
            pivot_df = returns_df.pivot(index="Year", columns="Month", values="Return")
            
            # Map month numbers to names for better display
            month_names = {
                1: 'Jan', 2: 'Feb', 3: 'Mar', 4: 'Apr', 5: 'May', 6: 'Jun',
                7: 'Jul', 8: 'Aug', 9: 'Sep', 10: 'Oct', 11: 'Nov', 12: 'Dec'
            }
            pivot_df = pivot_df.reindex(columns=range(1, 13))
            pivot_df.columns = [month_names[m] for m in pivot_df.columns]
            
            # Create heatmap
            colorscale = [
                [0.0, self.viz_cfg["colors"]["loss"]],
                [0.5, "#333333"],  # Middle (0% return)
                [1.0, self.viz_cfg["colors"]["profit"]]
            ]
            
            # Find max absolute value for symmetric color scale
            max_abs = max(abs(pivot_df.min().min()), abs(pivot_df.max().max()))
            
            # Create heatmap
            fig = go.Figure(data=go.Heatmap(
                z=pivot_df.values,
                x=pivot_df.columns,
                y=pivot_df.index,
                colorscale=colorscale,
                zmin=-max_abs,
                zmax=max_abs,
                hoverongaps=False,
                colorbar=dict(
                    title="Return (%)",
                    ticksuffix="%"
                ),
                hovertemplate="Year: %{y}<br>Month: %{x}<br>Return: %{z:.2f}%<extra></extra>"
            ))
            
            # Update layout
            layout = _create_base_layout(
                title="Monthly Returns",
                height=400,
                margin=dict(t=50, l=40, r=80, b=40)
            )
            fig.update_layout(layout)
            return fig
            
        except Exception as e:
            logger.error(f"Error creating monthly returns heatmap: {e}", exc_info=True)
            fig = go.Figure()
            fig.update_layout(
                title="Error Creating Monthly Returns Heatmap",
                annotations=[{
                    "text": f"Error: {str(e)}",
                    "xref": "paper",
                    "yref": "paper",
                    "x": 0.5,
                    "y": 0.5,
                    "showarrow": False,
                    "font": {"size": 14, "color": self.viz_cfg["colors"]["loss"]}
                }]
            )
            return fig
    
    def create_signals_chart(self, ticker: str, signals_df: pd.DataFrame, trades: List[Dict], indicators: Optional[Dict[str, pd.Series]] = None) -> go.Figure:
        """
        Create a chart showing price data with signals and trades for a specific ticker.
        
        Args:
            ticker: Ticker symbol
            signals_df: DataFrame with OHLCV data and signals
            trades: List of trades for this ticker
            
        Returns:
            go.Figure: Plotly figure object
        """
        if signals_df is None or signals_df.empty:
            fig = go.Figure()
            fig.update_layout(
                title=f"No Signal Data Available for {ticker}",
                annotations=[{
                    "text": f"No signal data for {ticker}",
                    "xref": "paper",
                    "yref": "paper",
                    "x": 0.5,
                    "y": 0.5,
                    "showarrow": False,
                    "font": {"size": 18, "color": self.viz_cfg["colors"]["text_muted"]}
                }]
            )
            return fig
            
        try:
            # Normalize column names to lower case for flexibility
            signals_df = signals_df.copy()
            signals_df.columns = [c.lower() for c in signals_df.columns]

            # Create figure
            fig = go.Figure()

            # Add price data
            if 'close' in signals_df.columns:
                # Używamy małych liter dla nazw kolumn
                fig.add_trace(go.Scatter(
                    x=signals_df.index,
                    y=signals_df['close'],
                    mode='lines',
                    name='Price',
                    line=dict(color='#888888', width=1.5),
                    hovertemplate="Date: %{x}<br>Price: $%{y:.2f}<extra></extra>"
                ))
            else:
                logger.warning(f"No 'Close' or 'close' column in signals DataFrame for {ticker}")
                return create_empty_chart(f"Missing Price Data for {ticker}", height=500)

            price_col = 'close'
            
            # Add buy signals
            if 'signal' in signals_df.columns:
                buy_signals = signals_df[signals_df['signal'] > 0]
                if not buy_signals.empty:
                    fig.add_trace(go.Scatter(
                        x=buy_signals.index,
                        y=buy_signals[price_col],
                        mode='markers',
                        name='Buy Signal',
                        marker=dict(
                            symbol='triangle-up',
                            size=10,
                            color=self.viz_cfg["colors"]["profit"],
                            line=dict(width=1, color='white')
                        ),
                        hovertemplate="Date: %{x}<br>Buy Signal at $%{y:.2f}<extra></extra>"
                    ))
                
                # Add sell signals
                sell_signals = signals_df[signals_df['signal'] < 0]
                if not sell_signals.empty:
                    fig.add_trace(go.Scatter(
                        x=sell_signals.index,
                        y=sell_signals[price_col],
                        mode='markers',
                        name='Sell Signal',
                        marker=dict(
                            symbol='triangle-down',
                            size=10,
                            color=self.viz_cfg["colors"]["loss"],
                            line=dict(width=1, color='white')
                        ),
                        hovertemplate="Date: %{x}<br>Sell Signal at $%{y:.2f}<extra></extra>"
                    ))
            
            # Add actual trades
            if trades:
                # Buy trades
                entry_x = [pd.to_datetime(trade['entry_date']) for trade in trades]
                entry_y = [float(trade['entry_price']) for trade in trades]
                fig.add_trace(go.Scatter(
                    x=entry_x,
                    y=entry_y,
                    mode='markers',
                    name='Trade Entry',
                    marker=dict(
                        symbol='circle',
                        size=8,
                        color=self.viz_cfg["colors"]["primary"],
                        line=dict(width=1, color='white')
                    ),
                    hovertemplate="Entry: %{x}<br>Price: $%{y:.2f}<extra></extra>"
                ))
                
                # Sell trades
                exit_x = [pd.to_datetime(trade['exit_date']) for trade in trades]
                exit_y = [float(trade['exit_price']) for trade in trades]
                exit_colors = [self.viz_cfg["colors"]["profit"] if float(trade.get('pnl', 0)) >= 0 
                            else self.viz_cfg["colors"]["loss"] for trade in trades]
                fig.add_trace(go.Scatter(
                    x=exit_x,
                    y=exit_y,
                    mode='markers',
                    name='Trade Exit',
                    marker=dict(
                        symbol='circle',
                        size=8,
                        color=exit_colors,
                        line=dict(width=1, color='white')
                    ),
                    hovertemplate="Exit: %{x}<br>Price: $%{y:.2f}<extra></extra>"
                ))
                
                # Draw lines connecting entries and exits
                for i, trade in enumerate(trades):
                    entry_date = pd.to_datetime(trade['entry_date'])
                    exit_date = pd.to_datetime(trade['exit_date'])
                    entry_price = float(trade['entry_price'])
                    exit_price = float(trade['exit_price'])
                    trade_color = self.viz_cfg["colors"]["profit"] if float(trade.get('pnl', 0)) >= 0 else self.viz_cfg["colors"]["loss"]
                    
                    fig.add_shape(
                        type="line",
                        x0=entry_date,
                        y0=entry_price,
                        x1=exit_date,
                        y1=exit_price,
                        line=dict(
                            color=trade_color,
                            width=1.5,
                            dash="dot",
                        )
                    )

            # Add indicators (e.g., moving averages)
            if indicators:
                for name, series in indicators.items():
                    if series is not None and not series.empty:
                        fig.add_trace(
                            go.Scatter(
                                x=series.index,
                                y=series,
                                mode="lines",
                                name=name,
                                line=dict(width=1.2, dash="dash")
                            )
                        )
            
            # Update layout
            layout = _create_base_layout(
                title=f"{ticker} Price and Signals",
                height=500,
                margin=dict(t=80, l=60, r=60, b=60), # Increased top margin (t=80)
                xaxis_title="Date",
                yaxis_title="Price ($)",
                yaxis=dict(tickprefix="$")
            )
            fig.update_layout(layout)
            # Adjust legend position slightly lower and ensure horizontal orientation
            fig.update_layout(legend=dict(
                orientation="h",
                yanchor="bottom",
                y=1.01, # Adjusted y slightly lower than default 1.02
                xanchor="right",
                x=1
            ))
            return fig

        except Exception as e:
            logger.error(f"Error creating signals chart for {ticker}: {e}", exc_info=True)
            fig = go.Figure()
            fig.update_layout(
                title=f"Error Creating Signals Chart for {ticker}",
                annotations=[{
                    "text": f"Error: {str(e)}",
                    "xref": "paper",
                    "yref": "paper",
                    "x": 0.5,
                    "y": 0.5,
                    "showarrow": False,
                    "font": {"size": 14, "color": self.viz_cfg["colors"]["loss"]}
                }]
            )
            return fig<|MERGE_RESOLUTION|>--- conflicted
+++ resolved
@@ -366,18 +366,13 @@
             daily_returns = portfolio_values.pct_change().fillna(0)
             
             # Resample to month end and calculate monthly returns
-<<<<<<< HEAD
+
             # Use 'ME' for pandas >=1.1 but fall back to 'M' for older versions
             try:
                 monthly_returns = (1 + daily_returns).resample('ME').prod() - 1
             except ValueError:
                 logger.warning("'ME' offset unsupported - falling back to 'M'")
                 monthly_returns = (1 + daily_returns).resample('M').prod() - 1
-=======
-            # Use 'ME' which is supported in pandas>=1.1 and avoids a
-            # FutureWarning when using newer pandas versions
-            monthly_returns = (1 + daily_returns).resample('ME').prod() - 1
->>>>>>> b3bdec8e
             
             # Create dataframe with year and month
             returns_df = pd.DataFrame({
