--- conflicted
+++ resolved
@@ -24,32 +24,21 @@
                 dbc.Row(
                     [
                         dbc.Col(
-<<<<<<< HEAD
                             html.H4(
                                 "Portfolio Value",
                                 className="card-title mb-0",
                             ),
                             width="auto",
                             className="d-flex align-items-center",
-=======
-                            html.H4("Portfolio Value", className="card-title mb-0"),
-                            width="auto",
->>>>>>> 4d5a1c78
                         ),
                         dbc.Col(
                             dbc.Button(
                                 html.I(className="fas fa-cog"),
                                 id=app_ids.ResultsIDs.PORTFOLIO_SETTINGS_BUTTON,
-<<<<<<< HEAD
                                 color="primary",
                                 outline=False,
                                 size="sm",
                                 className="gear-btn",
-=======
-                                color="secondary",
-                                outline=True,
-                                size="sm",
->>>>>>> 4d5a1c78
                             ),
                             width="auto",
                         ),
@@ -61,10 +50,7 @@
             ),
             dbc.Popover(
                 dbc.PopoverBody(
-<<<<<<< HEAD
                     className="settings-popover-body",
-=======
->>>>>>> 4d5a1c78
                     [
                         dbc.Row(
                             [
@@ -124,10 +110,7 @@
                 target=app_ids.ResultsIDs.PORTFOLIO_SETTINGS_BUTTON,
                 placement="bottom-end",
                 trigger="legacy",
-<<<<<<< HEAD
                 autohide=False,
-=======
->>>>>>> 4d5a1c78
                 is_open=False,
             ),
             dbc.CardBody(
@@ -154,38 +137,27 @@
     Now uses the dedicated drawdown chart from VisualizationService.
     """
     logger.debug("Creating drawdown chart card structure.")
-    return dbc.Card(
+ return dbc.Card(
         [
             dbc.CardHeader(
                 dbc.Row(
                     [
                         dbc.Col(
-<<<<<<< HEAD
                             html.H4(
                                 "Drawdown",
                                 className="card-title mb-0",
                             ),
                             width="auto",
                             className="d-flex align-items-center",
-=======
-                            html.H4("Drawdown", className="card-title mb-0"),
-                            width="auto",
->>>>>>> 4d5a1c78
                         ),
                         dbc.Col(
                             dbc.Button(
                                 html.I(className="fas fa-cog"),
                                 id=app_ids.ResultsIDs.DRAWDOWN_SETTINGS_BUTTON,
-<<<<<<< HEAD
                                 color="primary",
                                 outline=False,
                                 size="sm",
                                 className="gear-btn",
-=======
-                                color="secondary",
-                                outline=True,
-                                size="sm",
->>>>>>> 4d5a1c78
                             ),
                             width="auto",
                         ),
@@ -197,10 +169,7 @@
             ),
             dbc.Popover(
                 dbc.PopoverBody(
-<<<<<<< HEAD
                     className="settings-popover-body",
-=======
->>>>>>> 4d5a1c78
                     [
                         dbc.Row(
                             [
@@ -260,10 +229,7 @@
                 target=app_ids.ResultsIDs.DRAWDOWN_SETTINGS_BUTTON,
                 placement="bottom-end",
                 trigger="legacy",
-<<<<<<< HEAD
                 autohide=False,
-=======
->>>>>>> 4d5a1c78
                 is_open=False,
             ),
             dbc.CardBody(
