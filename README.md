--- conflicted
+++ resolved
@@ -63,12 +63,7 @@
 )
 print(metrics["Sharpe Ratio"])
 ```
-
-
-<<<<<<< HEAD
-
-=======
->>>>>>> 2e8b5a86
+ 
 ## Configuration via Environment Variables
 Several settings can be customized before running the app:
 
