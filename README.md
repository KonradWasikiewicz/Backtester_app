--- conflicted
+++ resolved
@@ -47,10 +47,7 @@
 ```
 python app.py --host 0.0.0.0 --port 8060
 ```
-
 The application will then be available at the provided address.
-<<<<<<< HEAD
-
 
 ## Configuration via Environment Variables
 Several settings can be customized before running the app:
@@ -67,8 +64,6 @@
 export BACKTESTER_END_DATE=2019-12-31
 python app.py
 ```
-=======
->>>>>>> cb433e97
 
 ## Client-Side Error Logging
 
